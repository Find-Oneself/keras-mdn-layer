{
 "cells": [
  {
   "cell_type": "markdown",
   "metadata": {},
   "source": [
    "# Writing Kanji with a time distributed MDN-RNN \n",
    "\n",
    "- This notebook is the same as the Kanji MDN-RNN except that it trains on predictions made over the whole sequence length.\n",
    "- The MDN-RNN is also written in Keras' functional API for good measure!\n"
   ]
  },
  {
   "cell_type": "code",
   "execution_count": 1,
   "metadata": {},
   "outputs": [
    {
     "name": "stderr",
     "output_type": "stream",
     "text": [
      "Using TensorFlow backend.\n"
     ]
    }
   ],
   "source": [
    "import keras\n",
    "from context import * # imports the MDN layer \n",
    "import numpy as np\n",
    "import random\n",
    "import matplotlib.pyplot as plt\n",
    "from mpl_toolkits.mplot3d import Axes3D \n",
    "%matplotlib inline\n",
    "\n",
    "# Only for GPU use:\n",
    "import os\n",
    "os.environ[\"CUDA_VISIBLE_DEVICES\"]=\"1\"\n",
    "\n",
    "import tensorflow as tf\n",
    "config = tf.ConfigProto()\n",
    "config.gpu_options.allow_growth = True\n",
    "sess = tf.Session(config=config)\n",
    "from keras import backend as K\n",
    "K.set_session(sess)"
   ]
  },
  {
   "cell_type": "markdown",
   "metadata": {},
   "source": [
    "### Download the Dataset:"
   ]
  },
  {
   "cell_type": "code",
   "execution_count": 2,
   "metadata": {},
   "outputs": [
    {
     "data": {
      "text/plain": [
       "('./kanji.rdp25.npz', <http.client.HTTPMessage at 0x7f480eb91be0>)"
      ]
     },
     "execution_count": 2,
     "metadata": {},
     "output_type": "execute_result"
    }
   ],
   "source": [
    "# Train from David Ha's Kanji dataset from Sketch-RNN: https://github.com/hardmaru/sketch-rnn-datasets\n",
    "# Other datasets in \"Sketch 3\" format should also work.\n",
    "import urllib.request\n",
    "url = 'https://github.com/hardmaru/sketch-rnn-datasets/raw/master/kanji/kanji.rdp25.npz'  \n",
    "urllib.request.urlretrieve(url, './kanji.rdp25.npz')  "
   ]
  },
  {
   "cell_type": "markdown",
   "metadata": {},
   "source": [
    "### Dataset:\n",
    "\n",
    "Includes about 11000 handwritten kanji characters divied into training, validation, and testing sets.\n",
    "\n",
    "For creative purposes, we may not need the validation or testing sets, and can just focus on the training set."
   ]
  },
  {
   "cell_type": "code",
<<<<<<< HEAD
   "execution_count": 3,
=======
   "execution_count": 2,
>>>>>>> 0530b58b
   "metadata": {},
   "outputs": [
    {
     "name": "stdout",
     "output_type": "stream",
     "text": [
      "Training kanji: 10358\n",
      "Validation kanji: 600\n",
      "Testing kanji: 500\n"
     ]
    }
   ],
   "source": [
    "with np.load('./kanji.rdp25.npz') as data:\n",
    "    train_set = data['train']\n",
    "    valid_set = data['valid']\n",
    "    test_set = data['test']\n",
    "    \n",
    "print(\"Training kanji:\", len(train_set))\n",
    "print(\"Validation kanji:\", len(valid_set))\n",
    "print(\"Testing kanji:\", len(test_set))"
   ]
  },
  {
   "cell_type": "markdown",
   "metadata": {},
   "source": [
    "### Setup an MDN RNN"
   ]
  },
  {
   "cell_type": "code",
<<<<<<< HEAD
   "execution_count": 4,
=======
   "execution_count": 3,
>>>>>>> 0530b58b
   "metadata": {},
   "outputs": [
    {
     "name": "stdout",
     "output_type": "stream",
     "text": [
      "_________________________________________________________________\n",
      "Layer (type)                 Output Shape              Param #   \n",
      "=================================================================\n",
      "inputs (InputLayer)          (None, 30, 3)             0         \n",
      "_________________________________________________________________\n",
      "lstm1 (LSTM)                 (None, 30, 256)           266240    \n",
      "_________________________________________________________________\n",
      "lstm2 (LSTM)                 (None, 30, 256)           525312    \n",
      "_________________________________________________________________\n",
      "mdn_outputs (MDN)            (None, 70)                17990     \n",
      "=================================================================\n",
      "Total params: 809,542\n",
      "Trainable params: 809,542\n",
      "Non-trainable params: 0\n",
      "_________________________________________________________________\n"
     ]
    }
   ],
   "source": [
    "# Training Hyperparameters:\n",
    "SEQ_LEN = 30\n",
    "BATCH_SIZE = 64\n",
    "HIDDEN_UNITS = 256\n",
    "EPOCHS = 100\n",
    "SEED = 2345  # set random seed for reproducibility\n",
    "random.seed(SEED)\n",
    "np.random.seed(SEED)\n",
    "OUTPUT_DIMENSION = 3\n",
    "NUMBER_MIXTURES = 10\n",
    "\n",
    "inputs = keras.layers.Input(shape=(SEQ_LEN,OUTPUT_DIMENSION), name='inputs')\n",
    "lstm1_out = keras.layers.LSTM(HIDDEN_UNITS, name='lstm1', return_sequences=True)(inputs)\n",
    "lstm2_out = keras.layers.LSTM(HIDDEN_UNITS, name='lstm2', return_sequences=True)(lstm1_out)\n",
    "mdn_out = mdn.MDN(OUTPUT_DIMENSION, NUMBER_MIXTURES, name='mdn_outputs')(lstm2_out)\n",
    "\n",
    "model = keras.models.Model(inputs=inputs, outputs=mdn_out)\n",
    "model.compile(loss=mdn.get_mixture_loss_func(OUTPUT_DIMENSION,NUMBER_MIXTURES), optimizer='adam')\n",
    "model.summary()"
   ]
  },
  {
   "cell_type": "markdown",
   "metadata": {},
   "source": [
    "## Process the Data and Train the Model\n",
    "\n",
    "- Chop up the data into slices of the correct length, generate `X` and `y` for the training process.\n",
    "- Very similar process to the previous RNN examples!\n",
    "- We end up with 330000 examples - a pretty healthy dataset."
   ]
  },
  {
   "cell_type": "code",
<<<<<<< HEAD
   "execution_count": 5,
=======
   "execution_count": 10,
>>>>>>> 0530b58b
   "metadata": {},
   "outputs": [
    {
     "name": "stdout",
     "output_type": "stream",
     "text": [
      "Number of training examples:\n",
      "X: (330546, 30, 3)\n",
      "y: (330546, 30, 3)\n"
     ]
    }
   ],
   "source": [
    "# Functions for slicing up data\n",
    "def slice_sequence_examples(sequence, num_steps):\n",
    "    xs = []\n",
    "    for i in range(len(sequence) - num_steps - 1):\n",
    "        example = sequence[i: i + num_steps]\n",
    "        xs.append(example)\n",
    "    return xs\n",
    "\n",
    "def seq_to_overlapping_format(examples):\n",
    "    \"\"\"Takes sequences of seq_len+1 and returns overlapping\n",
    "    sequences of seq_len.\"\"\"\n",
    "    xs = []\n",
    "    ys = []\n",
    "    for ex in examples:\n",
    "        xs.append(ex[:-1])\n",
    "        ys.append(ex[1:])\n",
    "    return (xs,ys)\n",
    "\n",
    "# Prepare training data as X and Y.\n",
    "slices = []\n",
    "for seq in train_set:\n",
    "    slices +=  slice_sequence_examples(seq, SEQ_LEN+1)\n",
    "X, y = seq_to_overlapping_format(slices)\n",
    "\n",
    "X = np.array(X)\n",
    "y = np.array(y)\n",
    "\n",
    "print(\"Number of training examples:\")\n",
    "print(\"X:\", X.shape)\n",
    "print(\"y:\", y.shape)"
   ]
  },
  {
   "cell_type": "code",
   "execution_count": 12,
   "metadata": {},
   "outputs": [
    {
     "name": "stdout",
     "output_type": "stream",
     "text": [
      "Number of training examples:\n",
      "X: (19136, 30, 3)\n",
      "y: (19136, 30, 3)\n"
     ]
    }
   ],
   "source": [
    "# Prepare validation data as X and Y.\n",
    "slices = []\n",
    "for seq in valid_set:\n",
    "    slices +=  slice_sequence_examples(seq, SEQ_LEN+1)\n",
    "Xval, yval = seq_to_overlapping_format(slices)\n",
    "\n",
    "Xval = np.array(Xval)\n",
    "yval = np.array(yval)\n",
    "\n",
    "print(\"Number of training examples:\")\n",
    "print(\"X:\", Xval.shape)\n",
    "print(\"y:\", yval.shape)"
   ]
  },
  {
   "cell_type": "markdown",
   "metadata": {},
   "source": [
    "## Do the training!\n",
    "\n",
    "- We're not going to train in the tutorial!\n",
    "- These settings take about 220 seconds per epoch, about 6 hours for the whole training run."
   ]
  },
  {
   "cell_type": "code",
   "execution_count": 13,
   "metadata": {},
   "outputs": [
    {
     "name": "stdout",
     "output_type": "stream",
     "text": [
<<<<<<< HEAD
      "Epoch 1/100\n",
      "  6272/330546 [..............................] - ETA: 23:17 - loss: 16.2403"
=======
      "Train on 330546 samples, validate on 19136 samples\n",
      "Epoch 1/100\n",
      "  6912/330546 [..............................] - ETA: 13:49 - loss: 15.6132"
     ]
    },
    {
     "ename": "KeyboardInterrupt",
     "evalue": "",
     "output_type": "error",
     "traceback": [
      "\u001b[0;31m---------------------------------------------------------------------------\u001b[0m",
      "\u001b[0;31mKeyboardInterrupt\u001b[0m                         Traceback (most recent call last)",
      "\u001b[0;32m<ipython-input-13-02d410102e89>\u001b[0m in \u001b[0;36m<module>\u001b[0;34m()\u001b[0m\n\u001b[1;32m      4\u001b[0m \u001b[0mcallbacks\u001b[0m \u001b[0;34m=\u001b[0m \u001b[0;34m[\u001b[0m\u001b[0mkeras\u001b[0m\u001b[0;34m.\u001b[0m\u001b[0mcallbacks\u001b[0m\u001b[0;34m.\u001b[0m\u001b[0mTerminateOnNaN\u001b[0m\u001b[0;34m(\u001b[0m\u001b[0;34m)\u001b[0m\u001b[0;34m,\u001b[0m \u001b[0mcheckpoint\u001b[0m\u001b[0;34m]\u001b[0m\u001b[0;34m\u001b[0m\u001b[0m\n\u001b[1;32m      5\u001b[0m \u001b[0;34m\u001b[0m\u001b[0m\n\u001b[0;32m----> 6\u001b[0;31m \u001b[0mhistory\u001b[0m \u001b[0;34m=\u001b[0m \u001b[0mmodel\u001b[0m\u001b[0;34m.\u001b[0m\u001b[0mfit\u001b[0m\u001b[0;34m(\u001b[0m\u001b[0mX\u001b[0m\u001b[0;34m,\u001b[0m \u001b[0my\u001b[0m\u001b[0;34m,\u001b[0m \u001b[0mbatch_size\u001b[0m\u001b[0;34m=\u001b[0m\u001b[0mBATCH_SIZE\u001b[0m\u001b[0;34m,\u001b[0m \u001b[0mepochs\u001b[0m\u001b[0;34m=\u001b[0m\u001b[0mEPOCHS\u001b[0m\u001b[0;34m,\u001b[0m \u001b[0mcallbacks\u001b[0m\u001b[0;34m=\u001b[0m\u001b[0mcallbacks\u001b[0m\u001b[0;34m,\u001b[0m \u001b[0mvalidation_data\u001b[0m\u001b[0;34m=\u001b[0m\u001b[0;34m(\u001b[0m\u001b[0mXval\u001b[0m\u001b[0;34m,\u001b[0m\u001b[0myval\u001b[0m\u001b[0;34m)\u001b[0m\u001b[0;34m)\u001b[0m\u001b[0;34m\u001b[0m\u001b[0m\n\u001b[0m\u001b[1;32m      7\u001b[0m \u001b[0mmodel\u001b[0m\u001b[0;34m.\u001b[0m\u001b[0msave\u001b[0m\u001b[0;34m(\u001b[0m\u001b[0;34m'kanji_mdnrnn_model_time_distributed.h5'\u001b[0m\u001b[0;34m)\u001b[0m  \u001b[0;31m# creates a HDF5 file 'my_model.h5'\u001b[0m\u001b[0;34m\u001b[0m\u001b[0m\n",
      "\u001b[0;32m/usr/local/lib/python3.6/site-packages/keras/engine/training.py\u001b[0m in \u001b[0;36mfit\u001b[0;34m(self, x, y, batch_size, epochs, verbose, callbacks, validation_split, validation_data, shuffle, class_weight, sample_weight, initial_epoch, steps_per_epoch, validation_steps, **kwargs)\u001b[0m\n\u001b[1;32m   1035\u001b[0m                                         \u001b[0minitial_epoch\u001b[0m\u001b[0;34m=\u001b[0m\u001b[0minitial_epoch\u001b[0m\u001b[0;34m,\u001b[0m\u001b[0;34m\u001b[0m\u001b[0m\n\u001b[1;32m   1036\u001b[0m                                         \u001b[0msteps_per_epoch\u001b[0m\u001b[0;34m=\u001b[0m\u001b[0msteps_per_epoch\u001b[0m\u001b[0;34m,\u001b[0m\u001b[0;34m\u001b[0m\u001b[0m\n\u001b[0;32m-> 1037\u001b[0;31m                                         validation_steps=validation_steps)\n\u001b[0m\u001b[1;32m   1038\u001b[0m \u001b[0;34m\u001b[0m\u001b[0m\n\u001b[1;32m   1039\u001b[0m     def evaluate(self, x=None, y=None,\n",
      "\u001b[0;32m/usr/local/lib/python3.6/site-packages/keras/engine/training_arrays.py\u001b[0m in \u001b[0;36mfit_loop\u001b[0;34m(model, f, ins, out_labels, batch_size, epochs, verbose, callbacks, val_f, val_ins, shuffle, callback_metrics, initial_epoch, steps_per_epoch, validation_steps)\u001b[0m\n\u001b[1;32m    197\u001b[0m                     \u001b[0mins_batch\u001b[0m\u001b[0;34m[\u001b[0m\u001b[0mi\u001b[0m\u001b[0;34m]\u001b[0m \u001b[0;34m=\u001b[0m \u001b[0mins_batch\u001b[0m\u001b[0;34m[\u001b[0m\u001b[0mi\u001b[0m\u001b[0;34m]\u001b[0m\u001b[0;34m.\u001b[0m\u001b[0mtoarray\u001b[0m\u001b[0;34m(\u001b[0m\u001b[0;34m)\u001b[0m\u001b[0;34m\u001b[0m\u001b[0m\n\u001b[1;32m    198\u001b[0m \u001b[0;34m\u001b[0m\u001b[0m\n\u001b[0;32m--> 199\u001b[0;31m                 \u001b[0mouts\u001b[0m \u001b[0;34m=\u001b[0m \u001b[0mf\u001b[0m\u001b[0;34m(\u001b[0m\u001b[0mins_batch\u001b[0m\u001b[0;34m)\u001b[0m\u001b[0;34m\u001b[0m\u001b[0m\n\u001b[0m\u001b[1;32m    200\u001b[0m                 \u001b[0mouts\u001b[0m \u001b[0;34m=\u001b[0m \u001b[0mto_list\u001b[0m\u001b[0;34m(\u001b[0m\u001b[0mouts\u001b[0m\u001b[0;34m)\u001b[0m\u001b[0;34m\u001b[0m\u001b[0m\n\u001b[1;32m    201\u001b[0m                 \u001b[0;32mfor\u001b[0m \u001b[0ml\u001b[0m\u001b[0;34m,\u001b[0m \u001b[0mo\u001b[0m \u001b[0;32min\u001b[0m \u001b[0mzip\u001b[0m\u001b[0;34m(\u001b[0m\u001b[0mout_labels\u001b[0m\u001b[0;34m,\u001b[0m \u001b[0mouts\u001b[0m\u001b[0;34m)\u001b[0m\u001b[0;34m:\u001b[0m\u001b[0;34m\u001b[0m\u001b[0m\n",
      "\u001b[0;32m/usr/local/lib/python3.6/site-packages/keras/backend/tensorflow_backend.py\u001b[0m in \u001b[0;36m__call__\u001b[0;34m(self, inputs)\u001b[0m\n\u001b[1;32m   2664\u001b[0m                 \u001b[0;32mreturn\u001b[0m \u001b[0mself\u001b[0m\u001b[0;34m.\u001b[0m\u001b[0m_legacy_call\u001b[0m\u001b[0;34m(\u001b[0m\u001b[0minputs\u001b[0m\u001b[0;34m)\u001b[0m\u001b[0;34m\u001b[0m\u001b[0m\n\u001b[1;32m   2665\u001b[0m \u001b[0;34m\u001b[0m\u001b[0m\n\u001b[0;32m-> 2666\u001b[0;31m             \u001b[0;32mreturn\u001b[0m \u001b[0mself\u001b[0m\u001b[0;34m.\u001b[0m\u001b[0m_call\u001b[0m\u001b[0;34m(\u001b[0m\u001b[0minputs\u001b[0m\u001b[0;34m)\u001b[0m\u001b[0;34m\u001b[0m\u001b[0m\n\u001b[0m\u001b[1;32m   2667\u001b[0m         \u001b[0;32melse\u001b[0m\u001b[0;34m:\u001b[0m\u001b[0;34m\u001b[0m\u001b[0m\n\u001b[1;32m   2668\u001b[0m             \u001b[0;32mif\u001b[0m \u001b[0mpy_any\u001b[0m\u001b[0;34m(\u001b[0m\u001b[0mis_tensor\u001b[0m\u001b[0;34m(\u001b[0m\u001b[0mx\u001b[0m\u001b[0;34m)\u001b[0m \u001b[0;32mfor\u001b[0m \u001b[0mx\u001b[0m \u001b[0;32min\u001b[0m \u001b[0minputs\u001b[0m\u001b[0;34m)\u001b[0m\u001b[0;34m:\u001b[0m\u001b[0;34m\u001b[0m\u001b[0m\n",
      "\u001b[0;32m/usr/local/lib/python3.6/site-packages/keras/backend/tensorflow_backend.py\u001b[0m in \u001b[0;36m_call\u001b[0;34m(self, inputs)\u001b[0m\n\u001b[1;32m   2634\u001b[0m                                 \u001b[0msymbol_vals\u001b[0m\u001b[0;34m,\u001b[0m\u001b[0;34m\u001b[0m\u001b[0m\n\u001b[1;32m   2635\u001b[0m                                 session)\n\u001b[0;32m-> 2636\u001b[0;31m         \u001b[0mfetched\u001b[0m \u001b[0;34m=\u001b[0m \u001b[0mself\u001b[0m\u001b[0;34m.\u001b[0m\u001b[0m_callable_fn\u001b[0m\u001b[0;34m(\u001b[0m\u001b[0;34m*\u001b[0m\u001b[0marray_vals\u001b[0m\u001b[0;34m)\u001b[0m\u001b[0;34m\u001b[0m\u001b[0m\n\u001b[0m\u001b[1;32m   2637\u001b[0m         \u001b[0;32mreturn\u001b[0m \u001b[0mfetched\u001b[0m\u001b[0;34m[\u001b[0m\u001b[0;34m:\u001b[0m\u001b[0mlen\u001b[0m\u001b[0;34m(\u001b[0m\u001b[0mself\u001b[0m\u001b[0;34m.\u001b[0m\u001b[0moutputs\u001b[0m\u001b[0;34m)\u001b[0m\u001b[0;34m]\u001b[0m\u001b[0;34m\u001b[0m\u001b[0m\n\u001b[1;32m   2638\u001b[0m \u001b[0;34m\u001b[0m\u001b[0m\n",
      "\u001b[0;32m/usr/local/lib/python3.6/site-packages/tensorflow/python/client/session.py\u001b[0m in \u001b[0;36m__call__\u001b[0;34m(self, *args, **kwargs)\u001b[0m\n\u001b[1;32m   1397\u001b[0m           ret = tf_session.TF_SessionRunCallable(\n\u001b[1;32m   1398\u001b[0m               \u001b[0mself\u001b[0m\u001b[0;34m.\u001b[0m\u001b[0m_session\u001b[0m\u001b[0;34m.\u001b[0m\u001b[0m_session\u001b[0m\u001b[0;34m,\u001b[0m \u001b[0mself\u001b[0m\u001b[0;34m.\u001b[0m\u001b[0m_handle\u001b[0m\u001b[0;34m,\u001b[0m \u001b[0margs\u001b[0m\u001b[0;34m,\u001b[0m \u001b[0mstatus\u001b[0m\u001b[0;34m,\u001b[0m\u001b[0;34m\u001b[0m\u001b[0m\n\u001b[0;32m-> 1399\u001b[0;31m               run_metadata_ptr)\n\u001b[0m\u001b[1;32m   1400\u001b[0m         \u001b[0;32mif\u001b[0m \u001b[0mrun_metadata\u001b[0m\u001b[0;34m:\u001b[0m\u001b[0;34m\u001b[0m\u001b[0m\n\u001b[1;32m   1401\u001b[0m           \u001b[0mproto_data\u001b[0m \u001b[0;34m=\u001b[0m \u001b[0mtf_session\u001b[0m\u001b[0;34m.\u001b[0m\u001b[0mTF_GetBuffer\u001b[0m\u001b[0;34m(\u001b[0m\u001b[0mrun_metadata_ptr\u001b[0m\u001b[0;34m)\u001b[0m\u001b[0;34m\u001b[0m\u001b[0m\n",
      "\u001b[0;31mKeyboardInterrupt\u001b[0m: "
>>>>>>> 0530b58b
     ]
    }
   ],
   "source": [
    "# Fit the model\n",
    "filepath=\"kanji_mdnrnn-{epoch:02d}-{val_acc:.2f}.hdf5\"\n",
    "checkpoint = keras.callbacks.ModelCheckpoint(filepath, monitor='val_acc', verbose=1, save_best_only=True, mode='max')\n",
    "callbacks = [keras.callbacks.TerminateOnNaN(), checkpoint]\n",
    "\n",
    "history = model.fit(X, y, batch_size=BATCH_SIZE, epochs=EPOCHS, callbacks=callbacks, validation_data=(Xval,yval))\n",
    "model.save('kanji_mdnrnn_model_time_distributed.h5')  # creates a HDF5 file 'my_model.h5'"
   ]
  },
  {
   "cell_type": "code",
   "execution_count": null,
   "metadata": {},
   "outputs": [],
   "source": []
  },
  {
   "cell_type": "markdown",
   "metadata": {},
   "source": [
    "## Try out the model! Generate some Kanji!\n",
    "\n",
    "We need to create a decoding model with batch size 1 and sequence length 1."
   ]
  },
  {
   "cell_type": "code",
   "execution_count": null,
   "metadata": {},
   "outputs": [],
   "source": [
    "# Decoding Model\n",
    "# Same as training model except for dimension and mixtures.\n",
    "\n",
    "decoder = keras.Sequential()\n",
    "decoder.add(keras.layers.LSTM(HIDDEN_UNITS, batch_input_shape=(1,1,OUTPUT_DIMENSION), return_sequences=True, stateful=True))\n",
    "decoder.add(keras.layers.LSTM(HIDDEN_UNITS, stateful=True))\n",
    "decoder.add(mdn.MDN(OUTPUT_DIMENSION, NUMBER_MIXTURES))\n",
    "decoder.compile(loss=mdn.get_mixture_loss_func(OUTPUT_DIMENSION,NUMBER_MIXTURES), optimizer=keras.optimizers.Adam())\n",
    "decoder.summary()\n",
    "\n",
    "decoder.load_weights('kanji_mdnrnn_model_time_distributed.h5') # load weights independently from file"
   ]
  },
  {
   "cell_type": "markdown",
   "metadata": {},
   "source": [
    "## Generating drawings\n",
    "\n",
    "- First need some helper functions to view the output."
   ]
  },
  {
   "cell_type": "code",
   "execution_count": null,
   "metadata": {},
   "outputs": [],
   "source": [
    "import pandas as pd\n",
    "import matplotlib.pyplot as plt\n",
    "%matplotlib inline\n",
    "\n",
    "def zero_start_position():\n",
    "    \"\"\"A zeroed out start position with pen down\"\"\"\n",
    "    out = np.zeros((1, 1, 3), dtype=np.float32)\n",
    "    out[0, 0, 2] = 1 # set pen down.\n",
    "    return out\n",
    "\n",
    "def generate_sketch(model, start_pos, num_points=100):\n",
    "     return None\n",
    "\n",
    "def cutoff_stroke(x):\n",
    "    return np.greater(x,0.5) * 1.0\n",
    "\n",
    "def plot_sketch(sketch_array):\n",
    "    \"\"\"Plot a sketch quickly to see what it looks like.\"\"\"\n",
    "    sketch_df = pd.DataFrame({'x':sketch_array.T[0],'y':sketch_array.T[1],'z':sketch_array.T[2]})\n",
    "    sketch_df.x = sketch_df.x.cumsum()\n",
    "    sketch_df.y = -1 * sketch_df.y.cumsum()\n",
    "    # Do the plot\n",
    "    fig = plt.figure(figsize=(8, 8))\n",
    "    ax1 = fig.add_subplot(111)\n",
    "    #ax1.scatter(sketch_df.x,sketch_df.y,marker='o', c='r', alpha=1.0)\n",
    "    # Need to do something with sketch_df.z\n",
    "    ax1.plot(sketch_df.x,sketch_df.y,'r-')\n",
    "    plt.show()"
   ]
  },
  {
   "cell_type": "markdown",
   "metadata": {},
   "source": [
    "## SVG Drawing Function\n",
    "\n",
    "Here's Hardmaru's Drawing Functions from _write-rnn-tensorflow_. Big hat tip to Hardmaru for this!\n",
    "\n",
    "Here's the source: https://github.com/hardmaru/write-rnn-tensorflow/blob/master/utils.py\n"
   ]
  },
  {
   "cell_type": "code",
   "execution_count": null,
   "metadata": {},
   "outputs": [],
   "source": [
    "# Hardmaru's Drawing Functions from write-rnn-tensorflow\n",
    "# Big hat tip\n",
    "# Here's the source:\n",
    "# https://github.com/hardmaru/write-rnn-tensorflow/blob/master/utils.py\n",
    "\n",
    "import svgwrite\n",
    "from IPython.display import SVG, display\n",
    "\n",
    "def get_bounds(data, factor):\n",
    "    min_x = 0\n",
    "    max_x = 0\n",
    "    min_y = 0\n",
    "    max_y = 0\n",
    "\n",
    "    abs_x = 0\n",
    "    abs_y = 0\n",
    "    for i in range(len(data)):\n",
    "        x = float(data[i, 0]) / factor\n",
    "        y = float(data[i, 1]) / factor\n",
    "        abs_x += x\n",
    "        abs_y += y\n",
    "        min_x = min(min_x, abs_x)\n",
    "        min_y = min(min_y, abs_y)\n",
    "        max_x = max(max_x, abs_x)\n",
    "        max_y = max(max_y, abs_y)\n",
    "\n",
    "    return (min_x, max_x, min_y, max_y)\n",
    "\n",
    "def draw_strokes(data, factor=1, svg_filename='sample.svg'):\n",
    "    min_x, max_x, min_y, max_y = get_bounds(data, factor)\n",
    "    dims = (50 + max_x - min_x, 50 + max_y - min_y)\n",
    "\n",
    "    dwg = svgwrite.Drawing(svg_filename, size=dims)\n",
    "    dwg.add(dwg.rect(insert=(0, 0), size=dims, fill='white'))\n",
    "\n",
    "    lift_pen = 1\n",
    "\n",
    "    abs_x = 25 - min_x\n",
    "    abs_y = 25 - min_y\n",
    "    p = \"M%s,%s \" % (abs_x, abs_y)\n",
    "\n",
    "    command = \"m\"\n",
    "\n",
    "    for i in range(len(data)):\n",
    "        if (lift_pen == 1):\n",
    "            command = \"m\"\n",
    "        elif (command != \"l\"):\n",
    "            command = \"l\"\n",
    "        else:\n",
    "            command = \"\"\n",
    "        x = float(data[i, 0]) / factor\n",
    "        y = float(data[i, 1]) / factor\n",
    "        lift_pen = data[i, 2]\n",
    "        p += command + str(x) + \",\" + str(y) + \" \"\n",
    "\n",
    "    the_color = \"black\"\n",
    "    stroke_width = 1\n",
    "\n",
    "    dwg.add(dwg.path(p).stroke(the_color, stroke_width).fill(\"none\"))\n",
    "\n",
    "    dwg.save()\n",
    "    display(SVG(dwg.tostring()))"
   ]
  },
  {
   "cell_type": "code",
   "execution_count": null,
   "metadata": {
    "scrolled": true
   },
   "outputs": [],
   "source": [
    "# Predict a character and plot the result.\n",
    "temperature = 0.1 # seems to work well with rather high temperature (2.5)\n",
    "\n",
    "p = zero_start_position()\n",
    "sketch = [p.reshape(3,)]\n",
    "\n",
    "for i in range(400):\n",
    "    params = decoder.predict(p.reshape(1,1,3))\n",
    "    p = mdn.sample_from_output(params[0], OUTPUT_DIMENSION, NUMBER_MIXTURES, temp=temperature)\n",
    "    sketch.append(p.reshape((3,)))\n",
    "\n",
    "sketch = np.array(sketch)\n",
    "decoder.reset_states()\n",
    "\n",
    "sketch.T[2] = cutoff_stroke(sketch.T[2])\n",
    "draw_strokes(sketch, factor=0.5)\n",
    "#plot_sketch(sketch)"
   ]
  }
 ],
 "metadata": {
  "kernelspec": {
   "display_name": "Python 3",
   "language": "python",
   "name": "python3"
  },
  "language_info": {
   "codemirror_mode": {
    "name": "ipython",
    "version": 3
   },
   "file_extension": ".py",
   "mimetype": "text/x-python",
   "name": "python",
   "nbconvert_exporter": "python",
   "pygments_lexer": "ipython3",
   "version": "3.6.6"
  }
 },
 "nbformat": 4,
 "nbformat_minor": 2
}<|MERGE_RESOLUTION|>--- conflicted
+++ resolved
@@ -12,17 +12,9 @@
   },
   {
    "cell_type": "code",
-   "execution_count": 1,
-   "metadata": {},
-   "outputs": [
-    {
-     "name": "stderr",
-     "output_type": "stream",
-     "text": [
-      "Using TensorFlow backend.\n"
-     ]
-    }
-   ],
+   "execution_count": null,
+   "metadata": {},
+   "outputs": [],
    "source": [
     "import keras\n",
     "from context import * # imports the MDN layer \n",
@@ -53,20 +45,9 @@
   },
   {
    "cell_type": "code",
-   "execution_count": 2,
-   "metadata": {},
-   "outputs": [
-    {
-     "data": {
-      "text/plain": [
-       "('./kanji.rdp25.npz', <http.client.HTTPMessage at 0x7f480eb91be0>)"
-      ]
-     },
-     "execution_count": 2,
-     "metadata": {},
-     "output_type": "execute_result"
-    }
-   ],
+   "execution_count": null,
+   "metadata": {},
+   "outputs": [],
    "source": [
     "# Train from David Ha's Kanji dataset from Sketch-RNN: https://github.com/hardmaru/sketch-rnn-datasets\n",
     "# Other datasets in \"Sketch 3\" format should also work.\n",
@@ -88,23 +69,9 @@
   },
   {
    "cell_type": "code",
-<<<<<<< HEAD
-   "execution_count": 3,
-=======
-   "execution_count": 2,
->>>>>>> 0530b58b
-   "metadata": {},
-   "outputs": [
-    {
-     "name": "stdout",
-     "output_type": "stream",
-     "text": [
-      "Training kanji: 10358\n",
-      "Validation kanji: 600\n",
-      "Testing kanji: 500\n"
-     ]
-    }
-   ],
+   "execution_count": null,
+   "metadata": {},
+   "outputs": [],
    "source": [
     "with np.load('./kanji.rdp25.npz') as data:\n",
     "    train_set = data['train']\n",
@@ -125,35 +92,9 @@
   },
   {
    "cell_type": "code",
-<<<<<<< HEAD
-   "execution_count": 4,
-=======
-   "execution_count": 3,
->>>>>>> 0530b58b
-   "metadata": {},
-   "outputs": [
-    {
-     "name": "stdout",
-     "output_type": "stream",
-     "text": [
-      "_________________________________________________________________\n",
-      "Layer (type)                 Output Shape              Param #   \n",
-      "=================================================================\n",
-      "inputs (InputLayer)          (None, 30, 3)             0         \n",
-      "_________________________________________________________________\n",
-      "lstm1 (LSTM)                 (None, 30, 256)           266240    \n",
-      "_________________________________________________________________\n",
-      "lstm2 (LSTM)                 (None, 30, 256)           525312    \n",
-      "_________________________________________________________________\n",
-      "mdn_outputs (MDN)            (None, 70)                17990     \n",
-      "=================================================================\n",
-      "Total params: 809,542\n",
-      "Trainable params: 809,542\n",
-      "Non-trainable params: 0\n",
-      "_________________________________________________________________\n"
-     ]
-    }
-   ],
+   "execution_count": null,
+   "metadata": {},
+   "outputs": [],
    "source": [
     "# Training Hyperparameters:\n",
     "SEQ_LEN = 30\n",
@@ -189,23 +130,9 @@
   },
   {
    "cell_type": "code",
-<<<<<<< HEAD
-   "execution_count": 5,
-=======
-   "execution_count": 10,
->>>>>>> 0530b58b
-   "metadata": {},
-   "outputs": [
-    {
-     "name": "stdout",
-     "output_type": "stream",
-     "text": [
-      "Number of training examples:\n",
-      "X: (330546, 30, 3)\n",
-      "y: (330546, 30, 3)\n"
-     ]
-    }
-   ],
+   "execution_count": null,
+   "metadata": {},
+   "outputs": [],
    "source": [
     "# Functions for slicing up data\n",
     "def slice_sequence_examples(sequence, num_steps):\n",
@@ -241,19 +168,9 @@
   },
   {
    "cell_type": "code",
-   "execution_count": 12,
-   "metadata": {},
-   "outputs": [
-    {
-     "name": "stdout",
-     "output_type": "stream",
-     "text": [
-      "Number of training examples:\n",
-      "X: (19136, 30, 3)\n",
-      "y: (19136, 30, 3)\n"
-     ]
-    }
-   ],
+   "execution_count": null,
+   "metadata": {},
+   "outputs": [],
    "source": [
     "# Prepare validation data as X and Y.\n",
     "slices = []\n",
@@ -281,40 +198,9 @@
   },
   {
    "cell_type": "code",
-   "execution_count": 13,
-   "metadata": {},
-   "outputs": [
-    {
-     "name": "stdout",
-     "output_type": "stream",
-     "text": [
-<<<<<<< HEAD
-      "Epoch 1/100\n",
-      "  6272/330546 [..............................] - ETA: 23:17 - loss: 16.2403"
-=======
-      "Train on 330546 samples, validate on 19136 samples\n",
-      "Epoch 1/100\n",
-      "  6912/330546 [..............................] - ETA: 13:49 - loss: 15.6132"
-     ]
-    },
-    {
-     "ename": "KeyboardInterrupt",
-     "evalue": "",
-     "output_type": "error",
-     "traceback": [
-      "\u001b[0;31m---------------------------------------------------------------------------\u001b[0m",
-      "\u001b[0;31mKeyboardInterrupt\u001b[0m                         Traceback (most recent call last)",
-      "\u001b[0;32m<ipython-input-13-02d410102e89>\u001b[0m in \u001b[0;36m<module>\u001b[0;34m()\u001b[0m\n\u001b[1;32m      4\u001b[0m \u001b[0mcallbacks\u001b[0m \u001b[0;34m=\u001b[0m \u001b[0;34m[\u001b[0m\u001b[0mkeras\u001b[0m\u001b[0;34m.\u001b[0m\u001b[0mcallbacks\u001b[0m\u001b[0;34m.\u001b[0m\u001b[0mTerminateOnNaN\u001b[0m\u001b[0;34m(\u001b[0m\u001b[0;34m)\u001b[0m\u001b[0;34m,\u001b[0m \u001b[0mcheckpoint\u001b[0m\u001b[0;34m]\u001b[0m\u001b[0;34m\u001b[0m\u001b[0m\n\u001b[1;32m      5\u001b[0m \u001b[0;34m\u001b[0m\u001b[0m\n\u001b[0;32m----> 6\u001b[0;31m \u001b[0mhistory\u001b[0m \u001b[0;34m=\u001b[0m \u001b[0mmodel\u001b[0m\u001b[0;34m.\u001b[0m\u001b[0mfit\u001b[0m\u001b[0;34m(\u001b[0m\u001b[0mX\u001b[0m\u001b[0;34m,\u001b[0m \u001b[0my\u001b[0m\u001b[0;34m,\u001b[0m \u001b[0mbatch_size\u001b[0m\u001b[0;34m=\u001b[0m\u001b[0mBATCH_SIZE\u001b[0m\u001b[0;34m,\u001b[0m \u001b[0mepochs\u001b[0m\u001b[0;34m=\u001b[0m\u001b[0mEPOCHS\u001b[0m\u001b[0;34m,\u001b[0m \u001b[0mcallbacks\u001b[0m\u001b[0;34m=\u001b[0m\u001b[0mcallbacks\u001b[0m\u001b[0;34m,\u001b[0m \u001b[0mvalidation_data\u001b[0m\u001b[0;34m=\u001b[0m\u001b[0;34m(\u001b[0m\u001b[0mXval\u001b[0m\u001b[0;34m,\u001b[0m\u001b[0myval\u001b[0m\u001b[0;34m)\u001b[0m\u001b[0;34m)\u001b[0m\u001b[0;34m\u001b[0m\u001b[0m\n\u001b[0m\u001b[1;32m      7\u001b[0m \u001b[0mmodel\u001b[0m\u001b[0;34m.\u001b[0m\u001b[0msave\u001b[0m\u001b[0;34m(\u001b[0m\u001b[0;34m'kanji_mdnrnn_model_time_distributed.h5'\u001b[0m\u001b[0;34m)\u001b[0m  \u001b[0;31m# creates a HDF5 file 'my_model.h5'\u001b[0m\u001b[0;34m\u001b[0m\u001b[0m\n",
-      "\u001b[0;32m/usr/local/lib/python3.6/site-packages/keras/engine/training.py\u001b[0m in \u001b[0;36mfit\u001b[0;34m(self, x, y, batch_size, epochs, verbose, callbacks, validation_split, validation_data, shuffle, class_weight, sample_weight, initial_epoch, steps_per_epoch, validation_steps, **kwargs)\u001b[0m\n\u001b[1;32m   1035\u001b[0m                                         \u001b[0minitial_epoch\u001b[0m\u001b[0;34m=\u001b[0m\u001b[0minitial_epoch\u001b[0m\u001b[0;34m,\u001b[0m\u001b[0;34m\u001b[0m\u001b[0m\n\u001b[1;32m   1036\u001b[0m                                         \u001b[0msteps_per_epoch\u001b[0m\u001b[0;34m=\u001b[0m\u001b[0msteps_per_epoch\u001b[0m\u001b[0;34m,\u001b[0m\u001b[0;34m\u001b[0m\u001b[0m\n\u001b[0;32m-> 1037\u001b[0;31m                                         validation_steps=validation_steps)\n\u001b[0m\u001b[1;32m   1038\u001b[0m \u001b[0;34m\u001b[0m\u001b[0m\n\u001b[1;32m   1039\u001b[0m     def evaluate(self, x=None, y=None,\n",
-      "\u001b[0;32m/usr/local/lib/python3.6/site-packages/keras/engine/training_arrays.py\u001b[0m in \u001b[0;36mfit_loop\u001b[0;34m(model, f, ins, out_labels, batch_size, epochs, verbose, callbacks, val_f, val_ins, shuffle, callback_metrics, initial_epoch, steps_per_epoch, validation_steps)\u001b[0m\n\u001b[1;32m    197\u001b[0m                     \u001b[0mins_batch\u001b[0m\u001b[0;34m[\u001b[0m\u001b[0mi\u001b[0m\u001b[0;34m]\u001b[0m \u001b[0;34m=\u001b[0m \u001b[0mins_batch\u001b[0m\u001b[0;34m[\u001b[0m\u001b[0mi\u001b[0m\u001b[0;34m]\u001b[0m\u001b[0;34m.\u001b[0m\u001b[0mtoarray\u001b[0m\u001b[0;34m(\u001b[0m\u001b[0;34m)\u001b[0m\u001b[0;34m\u001b[0m\u001b[0m\n\u001b[1;32m    198\u001b[0m \u001b[0;34m\u001b[0m\u001b[0m\n\u001b[0;32m--> 199\u001b[0;31m                 \u001b[0mouts\u001b[0m \u001b[0;34m=\u001b[0m \u001b[0mf\u001b[0m\u001b[0;34m(\u001b[0m\u001b[0mins_batch\u001b[0m\u001b[0;34m)\u001b[0m\u001b[0;34m\u001b[0m\u001b[0m\n\u001b[0m\u001b[1;32m    200\u001b[0m                 \u001b[0mouts\u001b[0m \u001b[0;34m=\u001b[0m \u001b[0mto_list\u001b[0m\u001b[0;34m(\u001b[0m\u001b[0mouts\u001b[0m\u001b[0;34m)\u001b[0m\u001b[0;34m\u001b[0m\u001b[0m\n\u001b[1;32m    201\u001b[0m                 \u001b[0;32mfor\u001b[0m \u001b[0ml\u001b[0m\u001b[0;34m,\u001b[0m \u001b[0mo\u001b[0m \u001b[0;32min\u001b[0m \u001b[0mzip\u001b[0m\u001b[0;34m(\u001b[0m\u001b[0mout_labels\u001b[0m\u001b[0;34m,\u001b[0m \u001b[0mouts\u001b[0m\u001b[0;34m)\u001b[0m\u001b[0;34m:\u001b[0m\u001b[0;34m\u001b[0m\u001b[0m\n",
-      "\u001b[0;32m/usr/local/lib/python3.6/site-packages/keras/backend/tensorflow_backend.py\u001b[0m in \u001b[0;36m__call__\u001b[0;34m(self, inputs)\u001b[0m\n\u001b[1;32m   2664\u001b[0m                 \u001b[0;32mreturn\u001b[0m \u001b[0mself\u001b[0m\u001b[0;34m.\u001b[0m\u001b[0m_legacy_call\u001b[0m\u001b[0;34m(\u001b[0m\u001b[0minputs\u001b[0m\u001b[0;34m)\u001b[0m\u001b[0;34m\u001b[0m\u001b[0m\n\u001b[1;32m   2665\u001b[0m \u001b[0;34m\u001b[0m\u001b[0m\n\u001b[0;32m-> 2666\u001b[0;31m             \u001b[0;32mreturn\u001b[0m \u001b[0mself\u001b[0m\u001b[0;34m.\u001b[0m\u001b[0m_call\u001b[0m\u001b[0;34m(\u001b[0m\u001b[0minputs\u001b[0m\u001b[0;34m)\u001b[0m\u001b[0;34m\u001b[0m\u001b[0m\n\u001b[0m\u001b[1;32m   2667\u001b[0m         \u001b[0;32melse\u001b[0m\u001b[0;34m:\u001b[0m\u001b[0;34m\u001b[0m\u001b[0m\n\u001b[1;32m   2668\u001b[0m             \u001b[0;32mif\u001b[0m \u001b[0mpy_any\u001b[0m\u001b[0;34m(\u001b[0m\u001b[0mis_tensor\u001b[0m\u001b[0;34m(\u001b[0m\u001b[0mx\u001b[0m\u001b[0;34m)\u001b[0m \u001b[0;32mfor\u001b[0m \u001b[0mx\u001b[0m \u001b[0;32min\u001b[0m \u001b[0minputs\u001b[0m\u001b[0;34m)\u001b[0m\u001b[0;34m:\u001b[0m\u001b[0;34m\u001b[0m\u001b[0m\n",
-      "\u001b[0;32m/usr/local/lib/python3.6/site-packages/keras/backend/tensorflow_backend.py\u001b[0m in \u001b[0;36m_call\u001b[0;34m(self, inputs)\u001b[0m\n\u001b[1;32m   2634\u001b[0m                                 \u001b[0msymbol_vals\u001b[0m\u001b[0;34m,\u001b[0m\u001b[0;34m\u001b[0m\u001b[0m\n\u001b[1;32m   2635\u001b[0m                                 session)\n\u001b[0;32m-> 2636\u001b[0;31m         \u001b[0mfetched\u001b[0m \u001b[0;34m=\u001b[0m \u001b[0mself\u001b[0m\u001b[0;34m.\u001b[0m\u001b[0m_callable_fn\u001b[0m\u001b[0;34m(\u001b[0m\u001b[0;34m*\u001b[0m\u001b[0marray_vals\u001b[0m\u001b[0;34m)\u001b[0m\u001b[0;34m\u001b[0m\u001b[0m\n\u001b[0m\u001b[1;32m   2637\u001b[0m         \u001b[0;32mreturn\u001b[0m \u001b[0mfetched\u001b[0m\u001b[0;34m[\u001b[0m\u001b[0;34m:\u001b[0m\u001b[0mlen\u001b[0m\u001b[0;34m(\u001b[0m\u001b[0mself\u001b[0m\u001b[0;34m.\u001b[0m\u001b[0moutputs\u001b[0m\u001b[0;34m)\u001b[0m\u001b[0;34m]\u001b[0m\u001b[0;34m\u001b[0m\u001b[0m\n\u001b[1;32m   2638\u001b[0m \u001b[0;34m\u001b[0m\u001b[0m\n",
-      "\u001b[0;32m/usr/local/lib/python3.6/site-packages/tensorflow/python/client/session.py\u001b[0m in \u001b[0;36m__call__\u001b[0;34m(self, *args, **kwargs)\u001b[0m\n\u001b[1;32m   1397\u001b[0m           ret = tf_session.TF_SessionRunCallable(\n\u001b[1;32m   1398\u001b[0m               \u001b[0mself\u001b[0m\u001b[0;34m.\u001b[0m\u001b[0m_session\u001b[0m\u001b[0;34m.\u001b[0m\u001b[0m_session\u001b[0m\u001b[0;34m,\u001b[0m \u001b[0mself\u001b[0m\u001b[0;34m.\u001b[0m\u001b[0m_handle\u001b[0m\u001b[0;34m,\u001b[0m \u001b[0margs\u001b[0m\u001b[0;34m,\u001b[0m \u001b[0mstatus\u001b[0m\u001b[0;34m,\u001b[0m\u001b[0;34m\u001b[0m\u001b[0m\n\u001b[0;32m-> 1399\u001b[0;31m               run_metadata_ptr)\n\u001b[0m\u001b[1;32m   1400\u001b[0m         \u001b[0;32mif\u001b[0m \u001b[0mrun_metadata\u001b[0m\u001b[0;34m:\u001b[0m\u001b[0;34m\u001b[0m\u001b[0m\n\u001b[1;32m   1401\u001b[0m           \u001b[0mproto_data\u001b[0m \u001b[0;34m=\u001b[0m \u001b[0mtf_session\u001b[0m\u001b[0;34m.\u001b[0m\u001b[0mTF_GetBuffer\u001b[0m\u001b[0;34m(\u001b[0m\u001b[0mrun_metadata_ptr\u001b[0m\u001b[0;34m)\u001b[0m\u001b[0;34m\u001b[0m\u001b[0m\n",
-      "\u001b[0;31mKeyboardInterrupt\u001b[0m: "
->>>>>>> 0530b58b
-     ]
-    }
-   ],
+   "execution_count": null,
+   "metadata": {},
+   "outputs": [],
    "source": [
     "# Fit the model\n",
     "filepath=\"kanji_mdnrnn-{epoch:02d}-{val_acc:.2f}.hdf5\"\n",
